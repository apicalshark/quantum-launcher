/*
QuantumLauncher
Copyright (C) 2024  Mrmayman & Contributors

This program is free software: you can redistribute it and/or modify
it under the terms of the GNU General Public License as published by
the Free Software Foundation, either version 3 of the License, or
(at your option) any later version.

This program is distributed in the hope that it will be useful,
but WITHOUT ANY WARRANTY; without even the implied warranty of
MERCHANTABILITY or FITNESS FOR A PARTICULAR PURPOSE.  See the
GNU General Public License for more details.

You should have received a copy of the GNU General Public License
along with this program.  If not, see <http://www.gnu.org/licenses/>.
*/

#![doc = include_str!("../../README.md")]
#![windows_subsystem = "windows"]
#![allow(clippy::doc_nested_refdefs)]
#![allow(clippy::doc_markdown)]
#![allow(clippy::missing_errors_doc)]
#![allow(clippy::cast_possible_truncation)]
#![allow(clippy::cast_sign_loss)]
#![allow(clippy::cast_precision_loss)]

use std::{borrow::Cow, time::Duration};

use config::LauncherConfig;
use iced::{futures::executor::block_on, Settings, Task};
use state::{get_entries, Launcher, Message, ServerProcess};

use ql_core::{err, err_no_log, file_utils, info, info_no_log, IntoStringError, JsonFileError};
use ql_instances::OS_NAME;
use tokio::io::AsyncWriteExt;

/// The CLI interface of the launcher.
mod cli;
/// Launcher configuration (global).
mod config;
/// Definitions of certain icons (like Download,
/// Play, Settings and so on) as `iced::widget`.
mod icon_manager;
/// All the main structs and enums used in the launcher.
mod state;

/// Code to handle all [`Message`]'s coming from
/// user interaction.
///
/// This and the [`view`] module together form
/// the Model-View-Controller pattern.
mod update;
/// Code to manage the rendering of menus overall
/// (this invokes [`menu_renderer`]).
///
/// This and the [`update`] module together form
/// the Model-View-Controller pattern.
mod view;

/// Code to render the specific menus
/// (called by [`view`]).
mod menu_renderer;

/// Handles mclo.gs log uploads
mod mclog_upload;
/// Child functions of the
/// [`Launcher::update`] function.
mod message_handler;
/// Handlers for "child messages".
///
/// The [`Message`] enum is split into
/// categories (like `Message::Account(AccountMessage)`).
///
/// This module has functions for handling each of
/// these "child messages".
mod message_update;
/// Handles mod store
mod mods_store;
/// Stylesheet definitions (launcher themes)
mod stylesheet;
/// Code to tick every frame
mod tick;

const LAUNCHER_ICON: &[u8] = include_bytes!("../../assets/icon/ql_logo.ico");

impl Launcher {
    fn new(
        is_new_user: bool,
        config: Result<LauncherConfig, JsonFileError>,
    ) -> (Self, Task<Message>) {
        let check_for_updates_command = Task::perform(
            async move { ql_instances::check_for_launcher_updates().await.strerr() },
            Message::UpdateCheckResult,
        );

        let get_entries_command = Task::perform(
            get_entries("instances".to_owned(), false),
            Message::CoreListLoaded,
        );

        let log_cmd = Task::perform(file_utils::clean_log_spam(), |n| {
            Message::CoreLogCleanComplete(n.strerr())
        });

        (
            Launcher::load_new(None, is_new_user, config).unwrap_or_else(Launcher::with_error),
            Task::batch([check_for_updates_command, get_entries_command, log_cmd]),
        )
    }

    fn kill_selected_server(&mut self, server: &str) {
        if let Some(ServerProcess {
            stdin: Some(stdin),
            is_classic_server,
            child,
            has_issued_stop_command,
            ..
        }) = self.server_processes.get_mut(server)
        {
            *has_issued_stop_command = true;
            if *is_classic_server {
                if let Err(err) = child.lock().unwrap().start_kill() {
                    err!("Could not kill classic server: {err}");
                }
            } else {
                let future = stdin.write_all("stop\n".as_bytes());
                _ = block_on(future);
            };
        }
    }

    // Iced expects a `fn(&self)` so we're putting `&self`
    // even when not needed.
    #[allow(clippy::unused_self)]
    fn subscription(&self) -> iced::Subscription<Message> {
        const UPDATES_PER_SECOND: u64 = 5;

        let tick = iced::time::every(Duration::from_millis(1000 / UPDATES_PER_SECOND))
            .map(|_| Message::CoreTick);

        let events = iced::event::listen_with(|a, b, _| Some(Message::CoreEvent(a, b)));

        iced::Subscription::batch(vec![tick, events])
    }

    fn theme(&self) -> stylesheet::styles::LauncherTheme {
        self.theme.clone()
    }

    fn scale_factor(&self) -> f64 {
        self.config.ui_scale.unwrap_or(1.0).max(0.05)
    }
}

const DEBUG_LOG_BUTTON_HEIGHT: f32 = 16.0;

const WINDOW_HEIGHT: f32 = 400.0;
const WINDOW_WIDTH: f32 = 600.0;

fn main() {
    #[cfg(target_os = "windows")]
    attach_to_console();
    #[cfg(any(target_os = "linux", target_os = "freebsd"))]
    if should_migrate() {
        do_migration();
    }

    let is_new_user = file_utils::is_new_user();
    // let is_new_user = true; // Uncomment to test the intro screen.

    let (launcher_dir, is_dir_err) = load_launcher_dir();
    cli::start_cli(is_dir_err);

    info_no_log!("Starting up the launcher... (OS: {OS_NAME})");

    let icon = load_icon();
    let mut config = load_config(launcher_dir.is_some());
    let scale = match &config {
        Ok(cfg) => cfg.ui_scale.unwrap_or(1.0),
        Err(_e) => 1.0,
    } as f32;
    let (width, height) = config.as_mut().ok().map_or(
        (WINDOW_WIDTH * scale, WINDOW_HEIGHT * scale),
        LauncherConfig::read_window_size,
    );

    iced::application("QuantumLauncher", Launcher::update, Launcher::view)
        .subscription(Launcher::subscription)
        .scale_factor(Launcher::scale_factor)
        .theme(Launcher::theme)
        .settings(Settings {
            fonts: load_fonts(),
            default_font: iced::Font::with_name("Inter"),
            antialiasing: config
                .as_ref()
                .ok()
                .and_then(|n| n.antialiasing)
                .unwrap_or(true),
            ..Default::default()
        })
        .window(iced::window::Settings {
            icon,
            exit_on_close_request: false,
            size: iced::Size { width, height },
            min_size: Some(iced::Size {
                width: 420.0,
                height: 300.0,
            }),
            ..Default::default()
        })
        .run_with(move || Launcher::new(is_new_user, config))
        .unwrap();
}

fn load_launcher_dir() -> (Option<std::path::PathBuf>, bool) {
    let launcher_dir_res = file_utils::get_launcher_dir();
    let mut launcher_dir = None;
    let is_dir_err = match launcher_dir_res {
        Ok(n) => {
            eprintln!("- Launcher dir: {}", n.display());
            launcher_dir = Some(n);
            false
        }
        Err(err) => {
            err!("Couldn't get launcher dir: {err}");
            true
        }
    };
    (launcher_dir, is_dir_err)
}

fn load_config(dir_is_ok: bool) -> Result<LauncherConfig, JsonFileError> {
    if let Some(cfg) = dir_is_ok.then(LauncherConfig::load_s) {
        cfg
    } else {
        Err(JsonFileError::Io(ql_core::IoError::LauncherDirNotFound))
    }
}

fn load_icon() -> Option<iced::window::Icon> {
    match iced::window::icon::from_file_data(LAUNCHER_ICON, Some(image::ImageFormat::Ico)) {
        Ok(n) => Some(n),
        Err(err) => {
            err_no_log!("Couldn't load launcher icon! (bug detected): {err}");
            None
        }
    }
}

fn load_fonts() -> Vec<Cow<'static, [u8]>> {
    vec![
        include_bytes!("../../assets/fonts/Inter-Regular.ttf")
            .as_slice()
            .into(),
        include_bytes!("../../assets/fonts/JetBrainsMono-Regular.ttf")
            .as_slice()
            .into(),
        include_bytes!("../../assets/fonts/password_asterisks/password-asterisks.ttf")
            .as_slice()
            .into(),
        include_bytes!("../../assets/fonts/icons.ttf")
            .as_slice()
            .into(),
    ]
}

#[cfg(windows)]
fn attach_to_console() {
    use windows::Win32::System::Console::AttachConsole;
    use windows::Win32::System::Console::ATTACH_PARENT_PROCESS;

    unsafe {
        _ = AttachConsole(ATTACH_PARENT_PROCESS);
    }
}

#[cfg(any(target_os = "linux", target_os = "freebsd"))]
fn should_migrate() -> bool {
    let Some(legacy_dir) = file_utils::migration_legacy_launcher_dir() else {
        return false;
    };

    // Already migrated or haven't ran the launcher before migration
    // Don't load the config for no reason
    if legacy_dir.is_symlink() || !legacy_dir.exists() {
        return false;
    }

    let Some(new_dir) = file_utils::migration_launcher_dir() else {
        eprintln!("Failed to get new directory");
        return false;
    };

    if new_dir.join("config.json").exists() {
        eprintln!("Skipping migration: target config exists");
        false
    } else if legacy_dir == new_dir {
        eprintln!("Skipping migration: same directory");
        false
    } else {
        true
    }
}

#[cfg(any(target_os = "linux", target_os = "freebsd"))]
fn do_migration() {
    // Can't use `info!` for logs,
    // since that runs get_logs_dir which lazy allocates LAUNCHER_DIR
    // which creates the new_dir and that would fail the migration
    println!("Running migration");
    if let (Some(legacy_dir), Some(new_dir)) = (
        file_utils::migration_legacy_launcher_dir(),
        file_utils::migration_launcher_dir(),
    ) {
        if let Err(e) = std::fs::rename(&legacy_dir, &new_dir) {
            eprintln!("Migration failed: {}", e);
        } else if let Err(e) = ql_core::file_utils::create_symlink(&new_dir, &legacy_dir) {
<<<<<<< HEAD
            eprintln!(
                "Migration successful but couldnt create symlink to the legacy dir: {e}",
            );
=======
            eprintln!("Migration successful but couldnt create symlink to the legacy dir: {e}",);
>>>>>>> f429a584
        } else {
            info!("Migration successful!\nYour launcher files are now in ~./local/share/QuantumLauncher")
        }
    }
}<|MERGE_RESOLUTION|>--- conflicted
+++ resolved
@@ -316,13 +316,7 @@
         if let Err(e) = std::fs::rename(&legacy_dir, &new_dir) {
             eprintln!("Migration failed: {}", e);
         } else if let Err(e) = ql_core::file_utils::create_symlink(&new_dir, &legacy_dir) {
-<<<<<<< HEAD
-            eprintln!(
-                "Migration successful but couldnt create symlink to the legacy dir: {e}",
-            );
-=======
             eprintln!("Migration successful but couldnt create symlink to the legacy dir: {e}",);
->>>>>>> f429a584
         } else {
             info!("Migration successful!\nYour launcher files are now in ~./local/share/QuantumLauncher")
         }
