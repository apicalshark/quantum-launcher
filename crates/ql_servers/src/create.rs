use std::sync::mpsc::Sender;

use ql_core::{
    file_utils, info,
    json::{instance_config::VersionInfo, InstanceConfigJson, Manifest, VersionDetails},
    pt, GenericProgress, IntoIoError, IntoJsonError, IntoStringError, ListEntry, LAUNCHER_DIR,
};

use crate::ServerError;

/// Creates a minecraft server with the given name and version.
///
/// # Arguments
/// - `name` - The name of the server.
/// - `version` - The version of the server.
/// - `sender` - A sender to send progress updates to
///   (optional).
///
/// # Errors
///
/// TLDR; there's a lot of errors. I only wrote this because
/// clippy was bothering me (WTF: )
///
/// If:
/// - server already exists
/// - EULA and `config.json` file couldn't be saved
/// ## Server Jar...
/// - ...couldn't be downloaded from
///   Mojang/Omniarchive (internet/server issue)
/// - ...couldn't be saved to a file
/// - classic server zip file couldn't be extracted
/// - classic server zip file doesn't have a `minecraft-server.jar`
/// ## Manifest...
/// - ...couldn't be downloaded
/// - ...couldn't be parsed into JSON
/// - ...doesn't have server version
/// ## Version JSON...
/// - ...couldn't be downloaded
/// - ...couldn't be parsed into JSON
/// - ...couldn't be saved to `details.json`
/// - ...doesn't have `downloads` field
pub async fn create_server(
    name: String,
    version: ListEntry,
    sender: Option<&Sender<GenericProgress>>,
) -> Result<String, ServerError> {
    info!("Creating server");
    pt!("Downloading Manifest");
    progress_manifest(sender);
    let manifest = Manifest::download().await?;

    let server_dir = get_server_dir(&name).await?;
    let server_jar_path = server_dir.join("server.jar");

    let mut is_classic_server = false;

    let version_manifest = manifest
        .find_name(&version.name)
        .ok_or(ServerError::VersionNotFoundInManifest(version.name.clone()))?;
    pt!("Downloading version JSON");
    progress_json(sender);

    let version_json: VersionDetails =
        file_utils::download_file_to_json(&version_manifest.url, false).await?;
    let Some(server) = &version_json.downloads.server else {
        return Err(ServerError::NoServerDownload);
    };

    pt!("Downloading server jar");
    progress_server_jar(sender);
    if version.is_classic_server {
        is_classic_server = true;

        let archive = file_utils::download_file_to_bytes(&server.url, true).await?;
        file_utils::extract_zip_archive(std::io::Cursor::new(archive), &server_dir, true)?;

        let old_path = server_dir.join("minecraft-server.jar");
        tokio::fs::rename(&old_path, &server_jar_path)
            .await
            .path(old_path)?;
    } else {
        file_utils::download_file_to_path(&server.url, false, &server_jar_path).await?;
    }

    write_json(&server_dir, &version_json).await?;
    write_eula(&server_dir).await?;
    write_config(is_classic_server, &server_dir, &version_json).await?;

    let mods_dir = server_dir.join("mods");
    tokio::fs::create_dir(&mods_dir).await.path(mods_dir)?;

    pt!("Finished");

    Ok(name)
}

async fn write_config(
    is_classic_server: bool,
    server_dir: &std::path::Path,
    version_json: &VersionDetails,
) -> Result<(), ServerError> {
    #[allow(deprecated)]
    let server_config = InstanceConfigJson {
        mod_type: "Vanilla".to_owned(),
        java_override: None,
        ram_in_mb: 2048,
        enable_logger: Some(true),
        java_args: None,
        game_args: None,

        is_server: Some(true),
        is_classic_server: is_classic_server.then_some(true),

        omniarchive: None,

        // # Doesn't affect servers:
        // I could add GC tuning to servers too, but I can't find
        // a way to measure performance on a server. Besides this setting
        // makes performance worse on clients, so I guess it's same for servers?
        do_gc_tuning: None,
        // This won't do anything on servers. Who wants to lose their *only way*
        // to control the server instantly after starting it?
        close_on_start: None,
        global_settings: None,
        java_args_mode: None,
        custom_jar: None,
        pre_launch_prefix_mode: None,
<<<<<<< HEAD
        mod_type_info: None,

        version_info: Some(VersionInfo {
            is_special_lwjgl3: version_json.id.ends_with("-lwjgl3"),
        }),
=======
        main_class_override: None,
>>>>>>> c573d22e
    };
    let server_config_path = server_dir.join("config.json");
    tokio::fs::write(
        &server_config_path,
        serde_json::to_string(&server_config).json_to()?,
    )
    .await
    .path(server_config_path)?;
    Ok(())
}

async fn get_server_dir(name: &str) -> Result<std::path::PathBuf, ServerError> {
    let server_dir = LAUNCHER_DIR.join("servers").join(name);
    if server_dir.exists() {
        return Err(ServerError::ServerAlreadyExists);
    }
    tokio::fs::create_dir_all(&server_dir)
        .await
        .path(&server_dir)?;
    Ok(server_dir)
}

fn progress_manifest(sender: Option<&Sender<GenericProgress>>) {
    if let Some(sender) = sender {
        sender
            .send(GenericProgress {
                done: 0,
                total: 3,
                message: Some("Downloading Manifest".to_owned()),
                has_finished: false,
            })
            .unwrap();
    }
}

async fn write_eula(server_dir: &std::path::Path) -> Result<(), ServerError> {
    let eula_path = server_dir.join("eula.txt");
    tokio::fs::write(&eula_path, "eula=true\n")
        .await
        .path(eula_path)?;
    Ok(())
}

async fn write_json(
    server_dir: &std::path::Path,
    version_json: &VersionDetails,
) -> Result<(), ServerError> {
    let version_json_path = server_dir.join("details.json");
    tokio::fs::write(
        &version_json_path,
        serde_json::to_string(version_json).json_to()?,
    )
    .await
    .path(version_json_path)?;
    Ok(())
}

fn progress_server_jar(sender: Option<&Sender<GenericProgress>>) {
    if let Some(sender) = sender {
        sender
            .send(GenericProgress {
                done: 2,
                total: 3,
                message: Some("Downloading Server Jar".to_owned()),
                has_finished: false,
            })
            .unwrap();
    }
}

fn progress_json(sender: Option<&Sender<GenericProgress>>) {
    if let Some(sender) = sender {
        sender
            .send(GenericProgress {
                done: 1,
                total: 3,
                message: Some("Downloading Version JSON".to_owned()),
                has_finished: false,
            })
            .unwrap();
    }
}

/// Deletes a server with the given name.
///
/// # Errors
/// - If the server does not exist.
/// - If the server directory couldn't be deleted.
/// - If the launcher directory couldn't be found or created.
pub fn delete_server(name: &str) -> Result<(), String> {
    let server_dir = LAUNCHER_DIR.join("servers").join(name);
    std::fs::remove_dir_all(&server_dir)
        .path(server_dir)
        .strerr()?;

    Ok(())
}<|MERGE_RESOLUTION|>--- conflicted
+++ resolved
@@ -125,15 +125,12 @@
         java_args_mode: None,
         custom_jar: None,
         pre_launch_prefix_mode: None,
-<<<<<<< HEAD
         mod_type_info: None,
 
         version_info: Some(VersionInfo {
             is_special_lwjgl3: version_json.id.ends_with("-lwjgl3"),
         }),
-=======
         main_class_override: None,
->>>>>>> c573d22e
     };
     let server_config_path = server_dir.join("config.json");
     tokio::fs::write(
